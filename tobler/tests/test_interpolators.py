--- conflicted
+++ resolved
@@ -24,18 +24,9 @@
             p = quilt3.Package.browse("rasters/nlcd", "s3://spatial-ucr")
             p["nlcd_2011.tif"].fetch()
 
-<<<<<<< HEAD
-    sac1 = geopandas.read_file(sac1.get_path("sacramentot2.shp"))
-    sac2 = geopandas.read_file(sac2.get_path("SacramentoMSA2.shp"))
-    
-    sac1['pct_poverty'] = sac1.POV_POP/sac1.POV_TOT
-=======
-        sac1 = load_example("Sacramento1")
-        sac2 = load_example("Sacramento2")
->>>>>>> 11e4d093
-
         sac1 = geopandas.read_file(sac1.get_path("sacramentot2.shp"))
         sac2 = geopandas.read_file(sac2.get_path("SacramentoMSA2.shp"))
+        sac1['pct_poverty'] = sac1.POV_POP/sac1.POV_TOT
 
         return sac1, sac2
     else:
