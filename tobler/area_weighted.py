"""
Area Weighted Interpolation

"""

import numpy as np
import geopandas as gpd
from tobler.vectorized_raster_interpolation import append_profile_in_gdf
import warnings
from scipy.sparse import dok_matrix, diags

from tobler.util.util import _check_crs, _nan_check


def area_tables_binning(source_df, target_df):

    df1 = source_df
    df2 = target_df

    l1, b1, r1, t1 = df1.total_bounds
    l2, b2, r2, t2 = df2.total_bounds
    total_bounds = [min(l1, l2), min(b1, b2), max(r1, r2), max(t1, t2)]
    n1, k1 = df1.shape
    n2, k2 = df2.shape
    numPoly = n1 + n2
    DELTA = 0.000001

    # constants for bucket sizes
    BUCK_SM = 8
    BUCK_LG = 80
    SHP_SMALL = 1000

    shapebox = total_bounds
    # bucket size
    if numPoly < SHP_SMALL:
        bucketmin = numPoly // BUCK_SM + 2
    else:
        bucketmin = numPoly // BUCK_LG + 2
        # print 'bucketmin: ', bucketmin
    # bucket length
    lengthx = ((shapebox[2] + DELTA) - shapebox[0]) / bucketmin
    lengthy = ((shapebox[3] + DELTA) - shapebox[1]) / bucketmin

    # initialize buckets
    columns1 = [set() for i in range(bucketmin)]
    rows1 = [set() for i in range(bucketmin)]
    columns2 = [set() for i in range(bucketmin)]
    rows2 = [set() for i in range(bucketmin)]

    minbox = shapebox[:2] * 2  # minx,miny,minx,miny
    binWidth = [lengthx, lengthy] * 2  # lenx,leny,lenx,leny
    bbcache = {}
    poly2Column1 = [set() for i in range(n1)]
    poly2Row1 = [set() for i in range(n1)]
    poly2Column2 = [set() for i in range(n2)]
    poly2Row2 = [set() for i in range(n2)]

    for i in range(n1):
        shpObj = df1.geometry[i]
        bbcache[i] = shpObj.bounds
        projBBox = [
            int((shpObj.bounds[:][j] - minbox[j]) / binWidth[j]) for j in range(4)
        ]
        for j in range(projBBox[0], projBBox[2] + 1):
            columns1[j].add(i)
            poly2Column1[i].add(j)
        for j in range(projBBox[1], projBBox[3] + 1):
            rows1[j].add(i)
            poly2Row1[i].add(j)

    for i in range(n2):
        shpObj = df2.geometry[i]
        bbcache[i] = shpObj.bounds
        projBBox = [
            int((shpObj.bounds[:][j] - minbox[j]) / binWidth[j]) for j in range(4)
        ]
        for j in range(projBBox[0], projBBox[2] + 1):
            columns2[j].add(i)
            poly2Column2[i].add(j)
        for j in range(projBBox[1], projBBox[3] + 1):
            rows2[j].add(i)
            poly2Row2[i].add(j)

    table = dok_matrix((n1, n2), dtype=np.float32)
    for polyId in range(n1):
        idRows = poly2Row1[polyId]
        idCols = poly2Column1[polyId]
        rowNeighbors = set()
        colNeighbors = set()
        for row in idRows:
            rowNeighbors = rowNeighbors.union(rows2[row])
        for col in idCols:
            colNeighbors = colNeighbors.union(columns2[col])
        neighbors = rowNeighbors.intersection(colNeighbors)
        for neighbor in neighbors:
            if df1.geometry[polyId].intersects(df2.geometry[neighbor]):
                intersection = df1.geometry[polyId].intersection(df2.geometry[neighbor])
                table[polyId, neighbor] = intersection.area
                
    return table


def area_tables(source_df, target_df):
    """
    Construct area allocation and source-target correspondence tables
    Parameters
    ----------

    source_df: geopandas GeoDataFrame with geometry column of polygon type

    target_df: geopandas GeoDataFrame with geometry column of polygon type

    Returns
    -------
    tables: tuple (optional)
            two 2-D numpy arrays
            SU: area of intersection of source geometry i with union geometry j
            UT: binary mapping of union geometry j to target geometry t



    Notes
    -----
    The assumption is both dataframes have the same coordinate reference system.

    Union geometry is a geometry formed by the intersection of a source geometry and a target geometry

    SU Maps source geometry to union geometry, UT maps union geometry to target geometry



    """

    if _check_crs(source_df, target_df):
        pass
    else:
        return None

    n_s = source_df.shape[0]
    n_t = target_df.shape[0]
    _left = np.arange(n_s)
    _right = np.arange(n_t)
    source_df.loc[:, "_left"] = _left  # create temporary index for union
    target_df.loc[:, "_right"] = _right  # create temporary index for union
    res_union = gpd.overlay(source_df, target_df, how="union")
    n_u, _ = res_union.shape
    SU = np.zeros(
        (n_s, n_u)
    )  # holds area of intersection of source geom with union geom
    UT = np.zeros((n_u, n_t))  # binary table mapping union geom to target geom
    for index, row in res_union.iterrows():
        # only union polygons that intersect both a source and a target geometry matter
        if not np.isnan(row["_left"]) and not np.isnan(row["_right"]):
            s_id = int(row["_left"])
            t_id = int(row["_right"])
            SU[s_id, index] = row["geometry"].area
            UT[index, t_id] = 1
    source_df.drop(["_left"], axis=1, inplace=True)
    target_df.drop(["_right"], axis=1, inplace=True)
    return SU, UT


def area_interpolate_binning(
    source_df,
    target_df,
    extensive_variables=[],
    intensive_variables=[],
    table=None,
    allocate_total=True,
):
    """
    Area interpolation for extensive and intensive variables.
    Parameters
    ----------
    source_df: geopandas GeoDataFrame with geometry column of polygon type
    target_df: geopandas GeoDataFrame with geometry column of polygon type
    extensive_variables: list of columns in dataframes for extensive variables
    intensive_variables: list of columns in dataframes for intensive variables
    table: scipy.sparse dok_matrix
    allocate_total: boolean
                    True if total value of source area should be allocated.
                    False if denominator is area of i. Note that the two cases
                    would be identical when the area of the source polygon is
                    exhausted by intersections. See Notes for more details.
    Returns
    -------
    estimates: tuple (2)
              (extensive variable array, intensive variables array)
              Each is of shape n,v where n is number of target units and v is the number of variables for each variable type.
<<<<<<< HEAD
=======

>>>>>>> 08820bff
    Notes
    -----
    The assumption is both dataframes have the same coordinate reference system.
    For an extensive variable, the estimate at target polygon j (default case) is:
    v_j = \sum_i v_i w_{i,j}
    w_{i,j} = a_{i,j} / \sum_k a_{i,k}
    If the area of the source polygon is not exhausted by intersections with
    target polygons and there is reason to not allocate the complete value of
    an extensive attribute, then setting allocate_total=False will use the
    following weights:
    v_j = \sum_i v_i w_{i,j}
    w_{i,j} = a_{i,j} / a_i
    where a_i is the total area of source polygon i.
    For an intensive variable, the estimate at target polygon j is:
    v_j = \sum_i v_i w_{i,j}
    w_{i,j} = a_{i,j} / \sum_k a_{k,j}
    """
    if table is None:
        table = area_tables_binning(source_df, target_df)

    den = source_df["geometry"].area.values
    if allocate_total:
        den = np.asarray(table.sum(axis=1))
    den = den + (den == 0)
    den = 1.0 / den
    n = den.shape[0]
    den = den.reshape((n,))
    den = diags([den], [0])
    weights = den.dot(table)  # row standardize table

    extensive = []
    for variable in extensive_variables:
        vals = _nan_check(source_df, variable)
        estimates = diags([vals], [0]).dot(weights)
        estimates = estimates.sum(axis=0)
        extensive.append(estimates.tolist()[0])

    extensive = np.asarray(extensive)

    area = np.asarray(table.sum(axis=0))
    den = 1.0 / (area + (area == 0))
    n, k = den.shape
    den = den.reshape((k,))
    den = diags([den], [0])
    weights = table.dot(den)
    intensive = []
    for variable in intensive_variables:
        vals = _nan_check(source_df, variable)
        n = vals.shape[0]
        vals = vals.reshape((n,))
        estimates = diags([vals], [0])
        estimates = estimates.dot(weights).sum(axis=0)
        intensive.append(estimates.tolist()[0])

    intensive = np.asarray(intensive)
<<<<<<< HEAD
    
=======
>>>>>>> 08820bff
    return (extensive.T, intensive.T)


def area_interpolate(
    source_df,
    target_df,
    extensive_variables=[],
    intensive_variables=[],
    tables=None,
    allocate_total=True,
):
    """
    Area interpolation for extensive and intensive variables.

    Parameters
    ----------

    source_df: geopandas GeoDataFrame with geometry column of polygon type

    target_df: geopandas GeoDataFrame with geometry column of polygon type

    extensive_variables: list of columns in dataframes for extensive variables

    intensive_variables: list of columns in dataframes for intensive variables


    tables: tuple (optional)
            two 2-D numpy arrays
            SU: area of intersection of source geometry i with union geometry j
            UT: binary mapping of union geometry j to target geometry t


    allocate_total: boolean
                    True if total value of source area should be allocated.
                    False if denominator is area of i. Note that the two cases
                    would be identical when the area of the source polygon is
                    exhausted by intersections. See Notes for more details.

    Returns
    -------
    estimates: tuple (2)
              (extensive variable array, intensive variables array)

    Notes
    -----
    The assumption is both dataframes have the same coordinate reference system.


    For an extensive variable, the estimate at target polygon j (default case) is:

    v_j = \sum_i v_i w_{i,j}

    w_{i,j} = a_{i,j} / \sum_k a_{i,k}


    If the area of the source polygon is not exhausted by intersections with
    target polygons and there is reason to not allocate the complete value of
    an extensive attribute, then setting allocate_total=False will use the
    following weights:


    v_j = \sum_i v_i w_{i,j}

    w_{i,j} = a_{i,j} / a_i

    where a_i is the total area of source polygon i.


    For an intensive variable, the estimate at target polygon j is:

    v_j = \sum_i v_i w_{i,j}

    w_{i,j} = a_{i,j} / \sum_k a_{k,j}


    """
    if tables is None:
        SU, UT = area_tables(source_df, target_df)
    else:
        SU, UT = tables
    den = source_df["geometry"].area.values
    if allocate_total:
        den = SU.sum(axis=1)
    den = den + (den == 0)
    weights = np.dot(np.diag(1 / den), SU)

    extensive = []
    for variable in extensive_variables:
        vals = _nan_check(source_df, variable)
        estimates = np.dot(np.diag(vals), weights)
        estimates = np.dot(estimates, UT)
        estimates = estimates.sum(axis=0)
        extensive.append(estimates)
    extensive = np.array(extensive)

    ST = np.dot(SU, UT)
    area = ST.sum(axis=0)
    den = np.diag(1.0 / (area + (area == 0)))
    weights = np.dot(ST, den)
    intensive = []
    for variable in intensive_variables:
        vals = _nan_check(source_df, variable)
        vals.shape = (len(vals), 1)
        est = (vals * weights).sum(axis=0)
        intensive.append(est)
    intensive = np.array(intensive)

    return (extensive, intensive)




def area_tables_nlcd(
    source_df, target_df, raster, codes=[21, 22, 23, 24], force_crs_match=True
):
    """
    Construct area allocation and source-target correspondence tables according to National Land Cover Data (NLCD) 'populated' areas
    Parameters
    ----------

    source_df       : geopandas GeoDataFrame with geometry column of polygon type

    target_df       : geopandas GeoDataFrame with geometry column of polygon type

    raster          : the associated NLCD raster (from rasterio.open)

    codes           : an integer list of codes values that should be considered as 'populated' from the National Land Cover Database (NLCD).
                      The description of each code can be found here: https://www.mrlc.gov/sites/default/files/metadata/landcover.html
                      The default is 21 (Developed, Open Space), 22 (Developed, Low Intensity), 23 (Developed, Medium Intensity) and 24 (Developed, High Intensity).

    force_crs_match : bool. Default is True.
                      Wheter the Coordinate Reference System (CRS) of the polygon will be reprojected to the CRS of the raster file.
                      It is recommended to let this argument as True.


    Returns
    -------
    tables: tuple (optional)
            two 2-D numpy arrays
            SU: area of intersection of source geometry i with union geometry j
            UT: binary mapping of union geometry j to target geometry t

    Notes
    -----
    The assumption is both dataframes have the same coordinate reference system.

    Union geometry is a geometry formed by the intersection of a source geometry and a target geometry

    SU Maps source geometry to union geometry, UT maps union geometry to target geometry



    """

    if _check_crs(source_df, target_df):
        pass
    else:
        return None

    n_s = source_df.shape[0]
    n_t = target_df.shape[0]
    _left = np.arange(n_s)
    _right = np.arange(n_t)
    source_df.loc[:, "_left"] = _left  # create temporary index for union
    target_df.loc[:, "_right"] = _right  # create temporary index for union

    res_union_pre = gpd.overlay(source_df, target_df, how="union")

    # Establishing a CRS for the generated union
    warnings.warn(
        "The CRS for the generated union will be set to be the same as source_df."
    )
    res_union_pre.crs = source_df.crs

    # The 'append_profile_in_gdf' function is present in nlcd.py script
    res_union = append_profile_in_gdf(
        res_union_pre, raster=raster, force_crs_match=force_crs_match
    )

    str_codes = [str(i) for i in codes]
    str_list = ["Type_" + i for i in str_codes]

    # Extract list of code names that actually appear in the appended dataset
    str_list_ok = [col for col in res_union.columns if col in str_list]

    res_union["Populated_Pixels"] = res_union[str_list_ok].sum(axis=1)

    n_u, _ = res_union.shape
    SU = np.zeros(
        (n_s, n_u)
    )  # holds area of intersection of source geom with union geom
    UT = np.zeros((n_u, n_t))  # binary table mapping union geom to target geom

    for index, row in res_union.iterrows():
        # only union polygons that intersect both a source and a target geometry matter
        if not np.isnan(row["_left"]) and not np.isnan(row["_right"]):
            s_id = int(row["_left"])
            t_id = int(row["_right"])
            SU[s_id, index] = row["Populated_Pixels"]
            UT[index, t_id] = 1
    source_df.drop(["_left"], axis=1, inplace=True)
    target_df.drop(["_right"], axis=1, inplace=True)
    return SU, UT<|MERGE_RESOLUTION|>--- conflicted
+++ resolved
@@ -187,10 +187,7 @@
     estimates: tuple (2)
               (extensive variable array, intensive variables array)
               Each is of shape n,v where n is number of target units and v is the number of variables for each variable type.
-<<<<<<< HEAD
-=======
-
->>>>>>> 08820bff
+
     Notes
     -----
     The assumption is both dataframes have the same coordinate reference system.
@@ -246,10 +243,6 @@
         intensive.append(estimates.tolist()[0])
 
     intensive = np.asarray(intensive)
-<<<<<<< HEAD
-    
-=======
->>>>>>> 08820bff
     return (extensive.T, intensive.T)
 
 
