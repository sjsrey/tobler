"""
Area Weighted Interpolation

"""

import numpy as np
import geopandas as gpd
from .vectorized_raster_interpolation import *
import warnings
from scipy.sparse import dok_matrix, diags


def area_tables_binning(source_df, target_df):

    df1 = source_df
    df2 = target_df

    l1, b1, r1, t1 = df1.total_bounds
    l2, b2, r2, t2 = df2.total_bounds
    total_bounds = [min(l1, l2), min(b1, b2), max(r1, r2), max(t1, t2)]
    n1, k1 = df1.shape
    n2, k2 = df2.shape
    numPoly = n1 + n2
    DELTA = 0.000001

    # constants for bucket sizes
    BUCK_SM = 8
    BUCK_LG = 80
    SHP_SMALL = 1000

    shapebox = total_bounds
    # bucket size
    if numPoly < SHP_SMALL:
        bucketmin = numPoly // BUCK_SM + 2
    else:
        bucketmin = numPoly // BUCK_LG + 2
        # print 'bucketmin: ', bucketmin
    # bucket length
    lengthx = ((shapebox[2] + DELTA) - shapebox[0]) / bucketmin
    lengthy = ((shapebox[3] + DELTA) - shapebox[1]) / bucketmin

    # initialize buckets
    columns1 = [set() for i in range(bucketmin)]
    rows1 = [set() for i in range(bucketmin)]
    columns2 = [set() for i in range(bucketmin)]
    rows2 = [set() for i in range(bucketmin)]

    minbox = shapebox[:2] * 2  # minx,miny,minx,miny
    binWidth = [lengthx, lengthy] * 2  # lenx,leny,lenx,leny
    bbcache = {}
    poly2Column1 = [set() for i in range(n1)]
    poly2Row1 = [set() for i in range(n1)]
    poly2Column2 = [set() for i in range(n2)]
    poly2Row2 = [set() for i in range(n2)]

    for i in range(n1):
        shpObj = df1.geometry[i]
        bbcache[i] = shpObj.bounds
        projBBox = [
            int((shpObj.bounds[:][j] - minbox[j]) / binWidth[j]) for j in range(4)
        ]
        for j in range(projBBox[0], projBBox[2] + 1):
            columns1[j].add(i)
            poly2Column1[i].add(j)
        for j in range(projBBox[1], projBBox[3] + 1):
            rows1[j].add(i)
            poly2Row1[i].add(j)

    for i in range(n2):
        shpObj = df2.geometry[i]
        bbcache[i] = shpObj.bounds
        projBBox = [
            int((shpObj.bounds[:][j] - minbox[j]) / binWidth[j]) for j in range(4)
        ]
        for j in range(projBBox[0], projBBox[2] + 1):
            columns2[j].add(i)
            poly2Column2[i].add(j)
        for j in range(projBBox[1], projBBox[3] + 1):
            rows2[j].add(i)
            poly2Row2[i].add(j)

    table = dok_matrix((n1, n2), dtype=np.float32)
    for polyId in range(n1):
        idRows = poly2Row1[polyId]
        idCols = poly2Column1[polyId]
        rowNeighbors = set()
        colNeighbors = set()
        for row in idRows:
            rowNeighbors = rowNeighbors.union(rows2[row])
        for col in idCols:
            colNeighbors = colNeighbors.union(columns2[col])
        neighbors = rowNeighbors.intersection(colNeighbors)
        for neighbor in neighbors:
            if df1.geometry[polyId].intersects(df2.geometry[neighbor]):
                intersection = df1.geometry[polyId].intersection(df2.geometry[neighbor])
                table[polyId, neighbor] = intersection.area
    return table



def area_tables_binning(source_df, target_df):

    df1 = source_df
    df2 = target_df

    l1, b1, r1, t1 = df1.total_bounds
    l2, b2, r2, t2 = df2.total_bounds
    total_bounds = [min(l1, l2), min(b1, b2), max(r1, r2), max(t1, t2)]
    n1, k1 = df1.shape
    n2, k2 = df2.shape
    numPoly = n1 + n2
    DELTA = 0.000001

    # constants for bucket sizes
    BUCK_SM = 8
    BUCK_LG = 80
    SHP_SMALL = 1000

    shapebox = total_bounds
    # bucket size
    if numPoly < SHP_SMALL:
        bucketmin = numPoly // BUCK_SM + 2
    else:
        bucketmin = numPoly // BUCK_LG + 2
        # print 'bucketmin: ', bucketmin
    # bucket length
    lengthx = ((shapebox[2] + DELTA) - shapebox[0]) / bucketmin
    lengthy = ((shapebox[3] + DELTA) - shapebox[1]) / bucketmin

    # initialize buckets
    columns1 = [set() for i in range(bucketmin)]
    rows1 = [set() for i in range(bucketmin)]
    columns2 = [set() for i in range(bucketmin)]
    rows2 = [set() for i in range(bucketmin)]

    minbox = shapebox[:2] * 2  # minx,miny,minx,miny
    binWidth = [lengthx, lengthy] * 2  # lenx,leny,lenx,leny
    bbcache = {}
    poly2Column1 = [set() for i in range(n1)]
    poly2Row1 = [set() for i in range(n1)]
    poly2Column2 = [set() for i in range(n2)]
    poly2Row2 = [set() for i in range(n2)]

    for i in range(n1):
        shpObj = df1.geometry[i]
        bbcache[i] = shpObj.bounds
        projBBox = [
            int((shpObj.bounds[:][j] - minbox[j]) / binWidth[j]) for j in range(4)
        ]
        for j in range(projBBox[0], projBBox[2] + 1):
            columns1[j].add(i)
            poly2Column1[i].add(j)
        for j in range(projBBox[1], projBBox[3] + 1):
            rows1[j].add(i)
            poly2Row1[i].add(j)

    for i in range(n2):
        shpObj = df2.geometry[i]
        bbcache[i] = shpObj.bounds
        projBBox = [
            int((shpObj.bounds[:][j] - minbox[j]) / binWidth[j]) for j in range(4)
        ]
        for j in range(projBBox[0], projBBox[2] + 1):
            columns2[j].add(i)
            poly2Column2[i].add(j)
        for j in range(projBBox[1], projBBox[3] + 1):
            rows2[j].add(i)
            poly2Row2[i].add(j)

    table = np.zeros((n1, n2))
    for polyId in range(n1):
        idRows = poly2Row1[polyId]
        idCols = poly2Column1[polyId]
        rowNeighbors = set()
        colNeighbors = set()
        for row in idRows:
            rowNeighbors = rowNeighbors.union(rows2[row])
        for col in idCols:
            colNeighbors = colNeighbors.union(columns2[col])
        neighbors = rowNeighbors.intersection(colNeighbors)
        for neighbor in neighbors:
            if df1.geometry[polyId].intersects(df2.geometry[neighbor]):
                intersection = df1.geometry[polyId].intersection(df2.geometry[neighbor])
                table[polyId, neighbor] = intersection.area
    return table


def area_tables(source_df, target_df):
    """
    Construct area allocation and source-target correspondence tables
    Parameters
    ----------

    source_df: geopandas GeoDataFrame with geometry column of polygon type

    target_df: geopandas GeoDataFrame with geometry column of polygon type

    Returns
    -------
    tables: tuple (optional)
            two 2-D numpy arrays
            SU: area of intersection of source geometry i with union geometry j
            UT: binary mapping of union geometry j to target geometry t



    Notes
    -----
    The assumption is both dataframes have the same coordinate reference system.

    Union geometry is a geometry formed by the intersection of a source geometry and a target geometry

    SU Maps source geometry to union geometry, UT maps union geometry to target geometry



    """

    if _check_crs(source_df, target_df):
        pass
    else:
        return None

    n_s = source_df.shape[0]
    n_t = target_df.shape[0]
    _left = np.arange(n_s)
    _right = np.arange(n_t)
    source_df.loc[:, "_left"] = _left  # create temporary index for union
    target_df.loc[:, "_right"] = _right  # create temporary index for union
    res_union = gpd.overlay(source_df, target_df, how="union")
    n_u, _ = res_union.shape
    SU = np.zeros(
        (n_s, n_u)
    )  # holds area of intersection of source geom with union geom
    UT = np.zeros((n_u, n_t))  # binary table mapping union geom to target geom
    for index, row in res_union.iterrows():
        # only union polygons that intersect both a source and a target geometry matter
        if not np.isnan(row["_left"]) and not np.isnan(row["_right"]):
            s_id = int(row["_left"])
            t_id = int(row["_right"])
            SU[s_id, index] = row["geometry"].area
            UT[index, t_id] = 1
    source_df.drop(["_left"], axis=1, inplace=True)
    target_df.drop(["_right"], axis=1, inplace=True)
    return SU, UT


def area_interpolate_binning(
    source_df,
    target_df,
    extensive_variables=[],
    intensive_variables=[],
    table=None,
    allocate_total=True,
):
    """
    Area interpolation for extensive and intensive variables.

    Parameters
    ----------

    source_df: geopandas GeoDataFrame with geometry column of polygon type

    target_df: geopandas GeoDataFrame with geometry column of polygon type

    extensive_variables: list of columns in dataframes for extensive variables

    intensive_variables: list of columns in dataframes for intensive variables


<<<<<<< HEAD
    table: numpy array
           area_table_binning
=======
    table: scipy.sparse dok_matrix
>>>>>>> 11668b4a


    allocate_total: boolean
                    True if total value of source area should be allocated.
                    False if denominator is area of i. Note that the two cases
                    would be identical when the area of the source polygon is
                    exhausted by intersections. See Notes for more details.

    Returns
    -------
    estimates: tuple (2)
              (extensive variable array, intensive variables array)

    Notes
    -----
    The assumption is both dataframes have the same coordinate reference system.


    For an extensive variable, the estimate at target polygon j (default case) is:

    v_j = \sum_i v_i w_{i,j}

    w_{i,j} = a_{i,j} / \sum_k a_{i,k}


    If the area of the source polygon is not exhausted by intersections with
    target polygons and there is reason to not allocate the complete value of
    an extensive attribute, then setting allocate_total=False will use the
    following weights:


    v_j = \sum_i v_i w_{i,j}

    w_{i,j} = a_{i,j} / a_i

    where a_i is the total area of source polygon i.


    For an intensive variable, the estimate at target polygon j is:

    v_j = \sum_i v_i w_{i,j}

    w_{i,j} = a_{i,j} / \sum_k a_{k,j}


    """
    if table is None:
        table = area_tables_binning(source_df, target_df)

    den = source_df["geometry"].area.values
    if allocate_total:
<<<<<<< HEAD
        den = table.sum(axis=1)
    den = den + (den == 0)
    weights = np.dot(np.diag(1 / den), table)
=======
        den = np.asarray(table.sum(axis=1))
    den = den + (den == 0)
    den = 1.0 / den
    n, k = den.shape
    den = den.reshape((n,))
    den = diags([den], [0])
    weights = den.dot(table)  # row standardize table
>>>>>>> 11668b4a

    extensive = []
    for variable in extensive_variables:
        vals = _nan_check(source_df, variable)
<<<<<<< HEAD
        estimates = np.dot(np.diag(vals), weights)
        estimates = estimates.sum(axis=0)
        extensive.append(estimates)
    extensive = np.array(extensive)

    area = table.sum(axis=0)
    den = np.diag(1.0 / (area + (area == 0)))
    weights = np.dot(table, den)
    intensive = []
    for variable in intensive_variables:
        vals = _nan_check(source_df, variable)
        vals.shape = (len(vals), 1)
        est = (vals * weights).sum(axis=0)
        intensive.append(est)
=======
        estimates = diags([vals], [0]).dot(weights)
        estimates = estimates.sum(axis=0)
        extensive.append(np.asarray(estimates))
    extensive = np.array(extensive)

    area = np.asarray(table.sum(axis=0))
    den = 1.0 / (area + (area == 0))
    n, k = den.shape
    den = den.reshape((k,))
    den = diags([den], [0])
    weights = table.dot(den)
    intensive = []
    for variable in intensive_variables:
        vals = _nan_check(source_df, variable)
        n, k = vals.shape
        vals = vals.reshape((n,))
        estimates = diags([vals], [0])
        estimates = estimates.dot(weights).sum(axis=0)
        intensive.append(np.asarray(estimates))
>>>>>>> 11668b4a
    intensive = np.array(intensive)

    return (extensive, intensive)


def area_interpolate(
    source_df,
    target_df,
    extensive_variables=[],
    intensive_variables=[],
    tables=None,
    allocate_total=True,
):
    """
    Area interpolation for extensive and intensive variables.

    Parameters
    ----------

    source_df: geopandas GeoDataFrame with geometry column of polygon type

    target_df: geopandas GeoDataFrame with geometry column of polygon type

    extensive_variables: list of columns in dataframes for extensive variables

    intensive_variables: list of columns in dataframes for intensive variables


    tables: tuple (optional)
            two 2-D numpy arrays
            SU: area of intersection of source geometry i with union geometry j
            UT: binary mapping of union geometry j to target geometry t


    allocate_total: boolean
                    True if total value of source area should be allocated.
                    False if denominator is area of i. Note that the two cases
                    would be identical when the area of the source polygon is
                    exhausted by intersections. See Notes for more details.

    Returns
    -------
    estimates: tuple (2)
              (extensive variable array, intensive variables array)

    Notes
    -----
    The assumption is both dataframes have the same coordinate reference system.


    For an extensive variable, the estimate at target polygon j (default case) is:

    v_j = \sum_i v_i w_{i,j}

    w_{i,j} = a_{i,j} / \sum_k a_{i,k}


    If the area of the source polygon is not exhausted by intersections with
    target polygons and there is reason to not allocate the complete value of
    an extensive attribute, then setting allocate_total=False will use the
    following weights:


    v_j = \sum_i v_i w_{i,j}

    w_{i,j} = a_{i,j} / a_i

    where a_i is the total area of source polygon i.


    For an intensive variable, the estimate at target polygon j is:

    v_j = \sum_i v_i w_{i,j}

    w_{i,j} = a_{i,j} / \sum_k a_{k,j}


    """
    if tables is None:
        SU, UT = area_tables(source_df, target_df)
    else:
        SU, UT = tables
    den = source_df["geometry"].area.values
    if allocate_total:
        den = SU.sum(axis=1)
    den = den + (den == 0)
    weights = np.dot(np.diag(1 / den), SU)

    extensive = []
    for variable in extensive_variables:
        vals = _nan_check(source_df, variable)
        estimates = np.dot(np.diag(vals), weights)
        estimates = np.dot(estimates, UT)
        estimates = estimates.sum(axis=0)
        extensive.append(estimates)
    extensive = np.array(extensive)

    ST = np.dot(SU, UT)
    area = ST.sum(axis=0)
    den = np.diag(1.0 / (area + (area == 0)))
    weights = np.dot(ST, den)
    intensive = []
    for variable in intensive_variables:
        vals = _nan_check(source_df, variable)
        vals.shape = (len(vals), 1)
        est = (vals * weights).sum(axis=0)
        intensive.append(est)
    intensive = np.array(intensive)

    return (extensive, intensive)


def _check_crs(source_df, target_df):
    """check if crs is identical"""
    if not (source_df.crs == target_df.crs):
        print("Source and target dataframes have different crs. Please correct.")
        return False
    return True


def _nan_check(df, column):
    """Check if variable has nan values.

    Warn and replace nan with 0.0.
    """
    values = df[column].values
    if np.any(np.isnan(values)):
        wherenan = np.isnan(values)
        values[wherenan] = 0.0
        print("nan values in variable: {var}, replacing with 0.0".format(var=column))
    return values


def area_tables_nlcd(
    source_df, target_df, raster, codes=[21, 22, 23, 24], force_crs_match=True
):
    """
    Construct area allocation and source-target correspondence tables according to National Land Cover Data (NLCD) 'populated' areas
    Parameters
    ----------

    source_df       : geopandas GeoDataFrame with geometry column of polygon type

    target_df       : geopandas GeoDataFrame with geometry column of polygon type

    raster          : the associated NLCD raster (from rasterio.open)

    codes           : an integer list of codes values that should be considered as 'populated' from the National Land Cover Database (NLCD).
                      The description of each code can be found here: https://www.mrlc.gov/sites/default/files/metadata/landcover.html
                      The default is 21 (Developed, Open Space), 22 (Developed, Low Intensity), 23 (Developed, Medium Intensity) and 24 (Developed, High Intensity).

    force_crs_match : bool. Default is True.
                      Wheter the Coordinate Reference System (CRS) of the polygon will be reprojected to the CRS of the raster file.
                      It is recommended to let this argument as True.


    Returns
    -------
    tables: tuple (optional)
            two 2-D numpy arrays
            SU: area of intersection of source geometry i with union geometry j
            UT: binary mapping of union geometry j to target geometry t

    Notes
    -----
    The assumption is both dataframes have the same coordinate reference system.

    Union geometry is a geometry formed by the intersection of a source geometry and a target geometry

    SU Maps source geometry to union geometry, UT maps union geometry to target geometry



    """

    if _check_crs(source_df, target_df):
        pass
    else:
        return None

    n_s = source_df.shape[0]
    n_t = target_df.shape[0]
    _left = np.arange(n_s)
    _right = np.arange(n_t)
    source_df.loc[:, "_left"] = _left  # create temporary index for union
    target_df.loc[:, "_right"] = _right  # create temporary index for union

    res_union_pre = gpd.overlay(source_df, target_df, how="union")

    # Establishing a CRS for the generated union
    warnings.warn(
        "The CRS for the generated union will be set to be the same as source_df."
    )
    res_union_pre.crs = source_df.crs

    # The 'append_profile_in_gdf' function is present in nlcd.py script
    res_union = append_profile_in_gdf(
        res_union_pre, raster=raster, force_crs_match=force_crs_match
    )

    str_codes = [str(i) for i in codes]
    str_list = ["Type_" + i for i in str_codes]

    # Extract list of code names that actually appear in the appended dataset
    str_list_ok = [col for col in res_union.columns if col in str_list]

    res_union["Populated_Pixels"] = res_union[str_list_ok].sum(axis=1)

    n_u, _ = res_union.shape
    SU = np.zeros(
        (n_s, n_u)
    )  # holds area of intersection of source geom with union geom
    UT = np.zeros((n_u, n_t))  # binary table mapping union geom to target geom

    for index, row in res_union.iterrows():
        # only union polygons that intersect both a source and a target geometry matter
        if not np.isnan(row["_left"]) and not np.isnan(row["_right"]):
            s_id = int(row["_left"])
            t_id = int(row["_right"])
            SU[s_id, index] = row["Populated_Pixels"]
            UT[index, t_id] = 1
    source_df.drop(["_left"], axis=1, inplace=True)
    target_df.drop(["_right"], axis=1, inplace=True)
    return SU, UT<|MERGE_RESOLUTION|>--- conflicted
+++ resolved
@@ -80,94 +80,6 @@
             poly2Row2[i].add(j)
 
     table = dok_matrix((n1, n2), dtype=np.float32)
-    for polyId in range(n1):
-        idRows = poly2Row1[polyId]
-        idCols = poly2Column1[polyId]
-        rowNeighbors = set()
-        colNeighbors = set()
-        for row in idRows:
-            rowNeighbors = rowNeighbors.union(rows2[row])
-        for col in idCols:
-            colNeighbors = colNeighbors.union(columns2[col])
-        neighbors = rowNeighbors.intersection(colNeighbors)
-        for neighbor in neighbors:
-            if df1.geometry[polyId].intersects(df2.geometry[neighbor]):
-                intersection = df1.geometry[polyId].intersection(df2.geometry[neighbor])
-                table[polyId, neighbor] = intersection.area
-    return table
-
-
-
-def area_tables_binning(source_df, target_df):
-
-    df1 = source_df
-    df2 = target_df
-
-    l1, b1, r1, t1 = df1.total_bounds
-    l2, b2, r2, t2 = df2.total_bounds
-    total_bounds = [min(l1, l2), min(b1, b2), max(r1, r2), max(t1, t2)]
-    n1, k1 = df1.shape
-    n2, k2 = df2.shape
-    numPoly = n1 + n2
-    DELTA = 0.000001
-
-    # constants for bucket sizes
-    BUCK_SM = 8
-    BUCK_LG = 80
-    SHP_SMALL = 1000
-
-    shapebox = total_bounds
-    # bucket size
-    if numPoly < SHP_SMALL:
-        bucketmin = numPoly // BUCK_SM + 2
-    else:
-        bucketmin = numPoly // BUCK_LG + 2
-        # print 'bucketmin: ', bucketmin
-    # bucket length
-    lengthx = ((shapebox[2] + DELTA) - shapebox[0]) / bucketmin
-    lengthy = ((shapebox[3] + DELTA) - shapebox[1]) / bucketmin
-
-    # initialize buckets
-    columns1 = [set() for i in range(bucketmin)]
-    rows1 = [set() for i in range(bucketmin)]
-    columns2 = [set() for i in range(bucketmin)]
-    rows2 = [set() for i in range(bucketmin)]
-
-    minbox = shapebox[:2] * 2  # minx,miny,minx,miny
-    binWidth = [lengthx, lengthy] * 2  # lenx,leny,lenx,leny
-    bbcache = {}
-    poly2Column1 = [set() for i in range(n1)]
-    poly2Row1 = [set() for i in range(n1)]
-    poly2Column2 = [set() for i in range(n2)]
-    poly2Row2 = [set() for i in range(n2)]
-
-    for i in range(n1):
-        shpObj = df1.geometry[i]
-        bbcache[i] = shpObj.bounds
-        projBBox = [
-            int((shpObj.bounds[:][j] - minbox[j]) / binWidth[j]) for j in range(4)
-        ]
-        for j in range(projBBox[0], projBBox[2] + 1):
-            columns1[j].add(i)
-            poly2Column1[i].add(j)
-        for j in range(projBBox[1], projBBox[3] + 1):
-            rows1[j].add(i)
-            poly2Row1[i].add(j)
-
-    for i in range(n2):
-        shpObj = df2.geometry[i]
-        bbcache[i] = shpObj.bounds
-        projBBox = [
-            int((shpObj.bounds[:][j] - minbox[j]) / binWidth[j]) for j in range(4)
-        ]
-        for j in range(projBBox[0], projBBox[2] + 1):
-            columns2[j].add(i)
-            poly2Column2[i].add(j)
-        for j in range(projBBox[1], projBBox[3] + 1):
-            rows2[j].add(i)
-            poly2Row2[i].add(j)
-
-    table = np.zeros((n1, n2))
     for polyId in range(n1):
         idRows = poly2Row1[polyId]
         idCols = poly2Column1[polyId]
@@ -268,12 +180,7 @@
     intensive_variables: list of columns in dataframes for intensive variables
 
 
-<<<<<<< HEAD
-    table: numpy array
-           area_table_binning
-=======
     table: scipy.sparse dok_matrix
->>>>>>> 11668b4a
 
 
     allocate_total: boolean
@@ -325,11 +232,6 @@
 
     den = source_df["geometry"].area.values
     if allocate_total:
-<<<<<<< HEAD
-        den = table.sum(axis=1)
-    den = den + (den == 0)
-    weights = np.dot(np.diag(1 / den), table)
-=======
         den = np.asarray(table.sum(axis=1))
     den = den + (den == 0)
     den = 1.0 / den
@@ -337,27 +239,10 @@
     den = den.reshape((n,))
     den = diags([den], [0])
     weights = den.dot(table)  # row standardize table
->>>>>>> 11668b4a
 
     extensive = []
     for variable in extensive_variables:
         vals = _nan_check(source_df, variable)
-<<<<<<< HEAD
-        estimates = np.dot(np.diag(vals), weights)
-        estimates = estimates.sum(axis=0)
-        extensive.append(estimates)
-    extensive = np.array(extensive)
-
-    area = table.sum(axis=0)
-    den = np.diag(1.0 / (area + (area == 0)))
-    weights = np.dot(table, den)
-    intensive = []
-    for variable in intensive_variables:
-        vals = _nan_check(source_df, variable)
-        vals.shape = (len(vals), 1)
-        est = (vals * weights).sum(axis=0)
-        intensive.append(est)
-=======
         estimates = diags([vals], [0]).dot(weights)
         estimates = estimates.sum(axis=0)
         extensive.append(np.asarray(estimates))
@@ -377,7 +262,6 @@
         estimates = diags([vals], [0])
         estimates = estimates.dot(weights).sum(axis=0)
         intensive.append(np.asarray(estimates))
->>>>>>> 11668b4a
     intensive = np.array(intensive)
 
     return (extensive, intensive)
